--- conflicted
+++ resolved
@@ -12,7 +12,7 @@
 
 from subprocess import Popen, PIPE, STDOUT
 
-<<<<<<< HEAD
+
 def SolveSingleGKLS():
     """
     Запуск решения с визуализацией задачи из GKLS генератора с номером 39
@@ -32,13 +32,6 @@
     solver.AddListener(spl3D)
 
     sol = solver.Solve()
-=======
-problem = GKLS(2, 1)
-params = SolverParameters(r=3.5, eps=0.01, itersLimit=200, refineSolution=True)
-#params = SolverParameters(r=3.5, eps=0.01, refineSolution=True)
-#params = SolverParameters(r=3.5, eps=0.001, itersLimit=50)
-solver = Solver(problem, parameters=params)
->>>>>>> 47e8bddc
 
 
 def SolveGKLSSet():
@@ -70,6 +63,7 @@
             isSolve = 1
         print(i+1, sol.numberOfGlobalTrials, isSolve)
 
+
 if __name__ == "__main__":
     SolveSingleGKLS()
     SolveGKLSSet()