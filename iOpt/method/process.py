from typing import List

from iOpt.method.listener import Listener
from iOpt.evolvent.evolvent import Evolvent
from iOpt.method.search_data import SearchData
from iOpt.method.optim_task import OptimizationTask
from iOpt.method.method import Method
from iOpt.problem import Problem
from iOpt.solver_parametrs import SolverParameters
from iOpt.solution import Solution
from iOpt.trial import Point
from iOpt.trial import FunctionValue

from datetime import datetime
import time

import scipy
from scipy.optimize import Bounds

class Process:
    __first_iteration = False

    def __init__(self,
                 parameters: SolverParameters,
                 task: OptimizationTask,
                 evolvent: Evolvent,
                 searchData: SearchData,
                 method: Method,
                 listeners: List[Listener]
                 ):
        self.parameters = parameters
        self.task = task
        self.evolvent = evolvent
        self.searchData = searchData
        self.method = method
        self.__listeners = listeners

    def Solve(self) -> Solution:
        """
        Retrieve a solution with check of the stop conditions
        :return: Solution for the optimization problem
        """
        # if self.__first_iteration is False:
        #     self.method.FirstIteration()
        #     self.__first_iteration = True
        startTime = datetime.now()

        try:
            while not self.method.CheckStopCondition():
                self.DoGlobalIteration()
                # print(self.method.min_delta, self.method.parameters.eps)
            # print(self.method.min_delta, self.method.parameters.eps)
            #print(self.method.CheckStopCondition())
        except:
            print('Exception was thrown')

        for listener in self.__listeners:
<<<<<<< HEAD
            status = self.method.CheckStopCondition()
            listener.OnMethodStop(self.searchData, self.GetResults(), status)
            
=======
            listener.OnMethodStop(self.searchData)

>>>>>>> 9cfebae8
        if (self.parameters.refineSolution == True):
            self.DoLocalRefinement(-1);
        
        result = self.GetResults()
        result.solvingTime = datetime.now() - startTime
        return result

    def DoGlobalIteration(self, number: int = 1):
        """
        :param number: The number of iterations of the global search
        """
        savedNewPoints = []
        for _ in range(number):
            if self.__first_iteration is False:
                for listener in self.__listeners:
                    listener.BeforeMethodStart(self.method)
                self.method.FirstIteration()    
                savedNewPoints.append(self.searchData.GetLastItem())
                self.__first_iteration = True
            else:
                newpoint, oldpoint = self.method.CalculateIterationPoint()
                savedNewPoints.append(newpoint)
                self.method.CalculateFunctionals(newpoint)
                self.method.UpdateOptimum(newpoint)
                self.method.RenewSearchData(newpoint, oldpoint)
                self.method.FinalizeIteration()

        for listener in self.__listeners:
            listener.OnEndIteration(savedNewPoints)


    def problemCalculate(self, y):
        point = Point(y, []) 
        functionValue = FunctionValue()
        functionValue = self.task.problem.Calculate(point, functionValue)
        return functionValue.value

    def DoLocalRefinement(self, number: int = 1):
        """
        :param number: The number of iterations of the local search
        """
        self.localMethodIterationCount = number
        if (number == -1):
            self.localMethodIterationCount = self.parameters.itersLimit * 0.9

        result = self.GetResults()
        startPoint = result.bestTrials[0].point.floatVariables

        bounds = Bounds(self.task.problem.lowerBoundOfFloatVariables, self.task.problem.upperBoundOfFloatVariables)

        nelder_mead = scipy.optimize.minimize(self.problemCalculate, x0 = startPoint, method='Nelder-Mead', options={        'maxiter':self.localMethodIterationCount}, bounds=bounds)

        result.bestTrials[0].point.floatVariables = nelder_mead.x
        result.bestTrials[0].functionValues[0].value = self.problemCalculate(result.bestTrials[0].point.floatVariables)

        result.numberOfLocalTrials = nelder_mead.nfev

    def GetResults(self) -> Solution:
        """
        :return: Return current solution for the optimization problem
        """
        # ДА, ЭТО КОСТЫЛЬ. т.к. solution хранит trial
        self.searchData.solution.bestTrials[0] = self.method.GetOptimumEstimation()
        return self.searchData.solution
    '''
    def RefreshListener(self):
        pass

    def AddListener(self, listener: Listener):
        #self.__listeners.append(listener)
        pass
    '''<|MERGE_RESOLUTION|>--- conflicted
+++ resolved
@@ -55,14 +55,9 @@
             print('Exception was thrown')
 
         for listener in self.__listeners:
-<<<<<<< HEAD
             status = self.method.CheckStopCondition()
             listener.OnMethodStop(self.searchData, self.GetResults(), status)
             
-=======
-            listener.OnMethodStop(self.searchData)
-
->>>>>>> 9cfebae8
         if (self.parameters.refineSolution == True):
             self.DoLocalRefinement(-1);
         
