--- conflicted
+++ resolved
@@ -53,18 +53,10 @@
             #print(self.method.CheckStopCondition())
         except:
             print('Exception was thrown')
-<<<<<<< HEAD
-=======
 
         for listener in self.__listeners:
             status = self.method.CheckStopCondition()
             listener.OnMethodStop(self.searchData, self.GetResults(), status)
->>>>>>> 13da2527
-
-        for listener in self.__listeners:
-            status = self.method.CheckStopCondition()
-            listener.OnMethodStop(self.searchData, self.GetResults(), status)
-            
         if (self.parameters.refineSolution == True):
             self.DoLocalRefinement(-1);
         
